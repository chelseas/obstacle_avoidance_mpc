"""Define functions to solve MPC problems"""
from typing import Any, Dict, List, Tuple, Optional

import casadi
import time
import numpy as np

from mpc.costs import RunningCostFunction, TerminalCostFunction
from mpc.dynamics_constraints import (
    add_dynamics_constraints,
    DynamicsFunction,
)
from mpc.obstacle_constraints import (
    make_obstacle_cost,
    ObstacleFunction,
)


def solve_MPC_problem(
    opti: casadi.Opti,
    x0_variables: casadi.MX,
    u0_variables: casadi.MX,
    current_state: np.ndarray,
    verbose: bool = False,
    x_variables: Optional[casadi.MX] = None,
    u_variables: Optional[casadi.MX] = None,
    x_guess: Optional[np.ndarray] = None,
    u_guess: Optional[np.ndarray] = None,
) -> Tuple[bool, np.ndarray, Optional[np.ndarray], Optional[np.ndarray]]:
    """Solve a receding-horizon MPC problem from the given state.

    Modifies opti; a copy should be passed

    args:
        opti: an optimization problem
        x0_variables: the variables representing the start state of the MPC problem
        u0_variables: the variables representing the control input in the MPC problem at
            the first timestep in the MPC problem
        current_state: the current state of the system
        verbose: if True, print the results of the optimization. Defaults to False
        x_variables, u_variables, x_guess, and u_guess allow you to provide an initial
            guess for x and u (often from the previous solution). If not provided, use
            the default casadi initial guess (zeros).
    returns:
        - a boolean indicating whether the solver was successful or not
        - the optimal control action (not meaningful if the first return value is False)
        - the optimal state trajectory (to be used for warm-starting the next solve)
        - the optimal control trajectory (to be used for warm-starting the next solve)
    """
    # Add a constraint for the start state
    for i in range(x0_variables.shape[1]):
<<<<<<< HEAD
        # print("x0_variables[0,i].shape = ", x0_variables[0,i].shape)
        # print("current_state[i].shape = ", current_state[i].shape)
=======
>>>>>>> 5ba0cc33
        opti.subject_to(x0_variables[0, i] == current_state[i])

    # Set initial guesses if provided
    if x_variables is not None:
        if x_guess is not None:
            opti.set_initial(x_variables, x_guess)
        else:
            opti.set_initial(
                x_variables, 1e-3 * np.random.uniform(size=x_variables.shape)
            )
    if u_variables is not None:
        if u_guess is not None:
            opti.set_initial(u_variables, u_guess)
        else:
            opti.set_initial(
                u_variables, 1e-3 * np.random.uniform(size=u_variables.shape)
            )

    # Define optimizer setting
    p_opts: Dict[str, Any] = {"expand": True}
    s_opts: Dict[str, Any] = {"max_iter": 1000}
    if not verbose:
        p_opts["print_time"] = 0
        s_opts["print_level"] = 0
        s_opts["sb"] = "yes"

    # Create a solver and solve!
    opti.solver("ipopt", p_opts, s_opts)
    try:
        # t1 = time.time()
        solution = opti.solve()
        # solve_time = time.time() - t1 
        # print("Solve took ", solve_time, " seconds")
    except RuntimeError:
        return (
            False,
            np.zeros(u0_variables.shape),
            None,
            None,
        )

    # Return the control input at the first timestep
    return (
        solution.stats()["success"],
        solution.value(u0_variables),
        solution.value(x_variables) if x_variables is not None else None,
        solution.value(u_variables) if u_variables is not None else None,
    )


def construct_MPC_problem(
    n_states: int,
    n_controls: int,
    horizon: int,
    dt: float,
    dynamics_fn: DynamicsFunction,
    obstacle_fns: List[Tuple[ObstacleFunction, float]],
    running_cost_fn: RunningCostFunction,
    terminal_cost_fn: TerminalCostFunction,
    control_bounds: List[float],
    clip=[],
    clip_lims=[]
) -> Tuple[casadi.Opti, casadi.MX, casadi.MX, casadi.MX, casadi.MX]:
    """
    Define a casadi Opti object containing a receding-horizon obstacle-avoidance MPC
    problem.

    args:
        n_states: number of states in the dynamical system
        n_controls: number of control inputs in the dynamical system
        horizon: number of steps to consider
        dt: timestep to use for integration
        dynamics_fn: specifies the dynamics of the system
        obstacle_fns: a list of tuples containing functions giving the signed distance to
            each in the scene and the floating distance by which we must avoid that
            obstacle.
        collision_margin: the distance by which we should avoid collision
        running_cost: the cost function to minimize at each step
        terminal_cost: the cost function to minimize at the final state
        control_bounds: list of maximum absolute value for all control inputs
    returns:
        - the MPC opti problem
        - the variables for the initial state
        - the variables for the initial control action
        - the variables for all states
        - the variables for all control actions
    """
    # Create the problem object
    opti = casadi.Opti()

    # Create the states and control inputs for direct transcription
    x = opti.variable(horizon + 1, n_states)  # horizon + final state
    u = opti.variable(horizon, n_controls)

    # Create the objective and add it to the problem
    cost = terminal_cost_fn(x[-1, :])
    for t in range(horizon):
        cost += running_cost_fn(x[t, :], u[t, :])

    for obstacle_fn, collision_margin in obstacle_fns:
        for t in range(1, horizon + 1):
            cost += make_obstacle_cost(obstacle_fn, x[t, :], collision_margin)

    opti.minimize(cost)

    # Add the control bounds constraints
    for control_idx, bound in enumerate(control_bounds):
        for t in range(horizon):
            opti.subject_to(u[t, control_idx] <= bound)
            opti.subject_to(u[t, control_idx] >= -bound)

    # No need to add initial state constraints; that will be added when we solve
    # the problem

    # state constraints
    if clip:
        for t in range(horizon):
            for i in range(n_states):
                if clip[i]:
                    L, U = clip_lims
                    opti.subject_to(x[t,i] <= U[i])
                    opti.subject_to(x[t,i] >= L[i])

    # Add dynamics constraints via direct transcription
    for t in range(horizon):
        add_dynamics_constraints(opti, dynamics_fn, x[t, :], u[t, :], x[t + 1, :], dt) # clip=clip, clip_lims=clip_lims)

    # Return the MPC problem and the initial state and control variables
    return opti, x[0, :], u[0, :], x, u<|MERGE_RESOLUTION|>--- conflicted
+++ resolved
@@ -49,11 +49,6 @@
     """
     # Add a constraint for the start state
     for i in range(x0_variables.shape[1]):
-<<<<<<< HEAD
-        # print("x0_variables[0,i].shape = ", x0_variables[0,i].shape)
-        # print("current_state[i].shape = ", current_state[i].shape)
-=======
->>>>>>> 5ba0cc33
         opti.subject_to(x0_variables[0, i] == current_state[i])
 
     # Set initial guesses if provided
